--- conflicted
+++ resolved
@@ -1,10 +1,6 @@
 {
 	"name": "@cheqd/credential-service",
-<<<<<<< HEAD
 	"version": "2.1.1",
-=======
-	"version": "2.1.0-develop.17",
->>>>>>> f3ef1005
 	"description": "cheqd Credential Service Backend",
 	"source": "src/index.ts",
 	"main": "dist/index.js",
