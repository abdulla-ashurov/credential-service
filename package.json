{
	"name": "@cheqd/credential-service",
<<<<<<< HEAD
	"version": "2.2.0",
=======
	"version": "2.1.0-develop.25",
>>>>>>> a4f59989
	"description": "cheqd Credential Service Backend",
	"source": "src/index.ts",
	"main": "dist/index.js",
	"license": "Apache-2.0",
	"author": "Cheqd Foundation Limited (https://github.com/cheqd)",
	"repository": "https://github.com/cheqd/credential-service.git",
	"type": "module",
	"exports": {
		".": {
			"types": "./dist/types/index.d.ts",
			"import": "./dist/src/index.js",
			"default": "./dist/src/index.js"
		},
		"./*": {
			"types": "./dist/types/*.d.ts",
			"import": "./dist/src/*.js",
			"default": "./dist/src/*.js"
		}
	},
	"scripts": {
		"copy-files": "copyfiles -u 1 src/static/**/*.js dist/src",
		"postbuild": "npm run copy-files",
		"build": "tsc",
		"start": "node dist/src/index.js",
		"format": "prettier --write  '*.{json,js}' 'src/**/*.{js,ts}' 'test/**/*.{js,ts}'",
		"lint": "eslint --max-warnings=0 src && prettier --check '*.{json,js}' 'src/**/*.{js,ts}' 'test/**/*.{js,ts}'",
		"test": "jest --config jestconfig.json --verbose",
		"typeorm": "typeorm-ts-node-esm  -d ./dist/src/database/ormconfig.js",
		"migration": "npm run typeorm migration:generate . && npm run typeorm migration:run"
	},
	"eslintConfig": {
		"root": true,
		"extends": [
			"typescript",
			"prettier"
		]
	},
	"files": [
		"dist/**/*",
		"LICENSE",
		"package.json",
		"README.md"
	],
	"dependencies": {
		"@cheqd/did-provider-cheqd": "^3.3.1",
		"@cosmjs/amino": "^0.30.1",
		"@cosmjs/encoding": "^0.30.1",
		"@logto/express": "^2.0.1",
		"@veramo/core": "^5.2.0",
		"@veramo/credential-ld": "^5.2.0",
		"@veramo/credential-w3c": "^5.2.0",
		"@veramo/data-store": "^5.2.0",
		"@veramo/did-manager": "^5.1.2",
		"@veramo/did-provider-key": "^5.2.0",
		"@veramo/did-resolver": "^5.2.0",
		"@veramo/key-manager": "^5.1.2",
		"@veramo/kms-local": "^5.1.2",
		"@verida/account-node": "^2.3.5",
		"@verida/client-ts": "^2.3.5",
		"@verida/types": "^2.3.1",
		"cookie-parser": "^1.4.6",
		"copyfiles": "^2.4.1",
		"cors": "^2.8.5",
		"did-resolver": "^4.1.0",
		"dotenv": "^16.1.3",
		"express": "^4.18.2",
		"express-session": "^1.17.3",
		"express-validator": "^7.0.1",
		"helmet": "^7.0.0",
		"node-cache": "^5.1.2",
		"pg": "^8.11.0",
		"pg-connection-string": "^2.6.0",
		"secp256k1": "^5.0.0",
		"sqlite3": "^5.1.6",
		"swagger-ui-express": "^4.6.3",
		"typeorm": "^0.3.16",
		"uint8arrays": "^4.0.3"
	},
	"devDependencies": {
		"@semantic-release/changelog": "^6.0.3",
		"@semantic-release/commit-analyzer": "^9.0.2",
		"@semantic-release/git": "^10.0.1",
		"@semantic-release/github": "^8.1.0",
		"@semantic-release/npm": "^10.0.3",
		"@semantic-release/release-notes-generator": "^11.0.2",
		"@types/cookie-parser": "^1.4.3",
		"@types/cors": "^2.8.13",
		"@types/debug": "^4.1.8",
		"@types/express": "^4.17.17",
		"@types/express-session": "^1.17.7",
		"@types/helmet": "^4.0.0",
		"@types/node": "^20.2.5",
		"@types/secp256k1": "^4.0.3",
		"@types/swagger-ui-express": "^4.1.3",
		"@types/uuid": "^9.0.1",
		"@typescript-eslint/eslint-plugin": "^5.59.8",
		"@typescript-eslint/parser": "^5.59.8",
		"buffer": "6.0.3",
		"conventional-changelog-conventionalcommits": "^5.0.0",
		"eslint": "^8.41.0",
		"eslint-config-prettier": "^8.8.0",
		"eslint-config-typescript": "^3.0.0",
		"jest": "^29.5.0",
		"prettier": "^2.8.8",
		"semantic-release": "^21.0.2",
		"ts-jest": "^29.1.0",
		"ts-loader": "^9.4.3",
		"ts-node": "^10.9.1",
		"typescript": "^5.1.3",
		"uint8arrays": "^4.0.3"
	},
	"publishConfig": {
		"registry": "https://registry.npmjs.org/",
		"access": "public"
	}
}<|MERGE_RESOLUTION|>--- conflicted
+++ resolved
@@ -1,10 +1,6 @@
 {
 	"name": "@cheqd/credential-service",
-<<<<<<< HEAD
 	"version": "2.2.0",
-=======
-	"version": "2.1.0-develop.25",
->>>>>>> a4f59989
 	"description": "cheqd Credential Service Backend",
 	"source": "src/index.ts",
 	"main": "dist/index.js",
