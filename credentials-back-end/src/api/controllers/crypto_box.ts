--- conflicted
+++ resolved
@@ -1,8 +1,6 @@
-<<<<<<< HEAD
 import { handleAuthToken } from "./authentication";
-=======
 import { CORS_HEADERS, HEADERS } from "../constants";
->>>>>>> 206789f3
+
 
 export class CryptoBox {
     storage: KVNamespace
@@ -62,23 +60,19 @@
     }
 
     async putToKVStore(request: Request) {
-<<<<<<< HEAD
         const cryptoJson = await this.readJSONBody(request)
         if (cryptoJson === undefined) {
-            return new Response("Post was rejected because wrong ContentType. JSON is expected", {status: 500})
-=======
-        const body = await this.readJSONBody(request)
-        if (body === undefined) {
             return new Response(
                 "Post was rejected because wrong ContentType. JSON is expected",
                 {
+                    status: 500,
                     headers: {
                         ...CORS_HEADERS,
                         ...HEADERS.text
                     }
                 }
-                )
->>>>>>> 206789f3
+            )
+
         }
 
         const isAllowed = await this.authenticated(cryptoJson["Authorization"]);
