{
  "name": "worker-typescript-template",
  "version": "1.0.0",
  "description": "Cloudflare worker TypeScript template",
  "main": "dist/worker.js",
  "type": "module",
  "scripts": {
    "build": "webpack",
    "format": "prettier --write  '*.{json,js}' 'src/**/*.{js,ts}' 'test/**/*.{js,ts}'",
    "lint": "eslint --max-warnings=0 src && prettier --check '*.{json,js}' 'src/**/*.{js,ts}' 'test/**/*.{js,ts}'",
    "test": "jest --config jestconfig.json --verbose"
  },
  "author": "author",
  "license": "MIT OR Apache-2.0",
  "eslintConfig": {
    "root": true,
    "extends": [
      "typescript",
      "prettier"
    ]
  },
  "devDependencies": {
    "@cloudflare/workers-types": "^3.0.0",
    "@types/jest": "^26.0.23",
    "@types/service-worker-mock": "^2.0.1",
    "@typescript-eslint/eslint-plugin": "^4.16.1",
    "@typescript-eslint/parser": "^4.16.1",
    "eslint": "^7.21.0",
    "eslint-config-prettier": "^8.1.0",
    "eslint-config-typescript": "^3.0.0",
    "jest": "^27.0.1",
    "prettier": "^2.3.0",
    "service-worker-mock": "^2.0.5",
    "terser-webpack-plugin": "^5.3.1",
    "ts-jest": "^27.0.1",
    "ts-loader": "^9.2.2",
    "typescript": "^4.3.2",
    "webpack": "^5.38.1",
    "webpack-cli": "^4.7.0"
  },
  "dependencies": {
    "@cosmjs/amino": "^0.28.4",
    "@cosmjs/crypto": "^0.28.4",
    "@cosmjs/encoding": "^0.28.4",
    "@cosmjs/proto-signing": "^0.28.4",
    "@cosmjs/stargate": "^0.28.4",
    "@veramo/core": "^3.1.0",
    "@veramo/credential-w3c": "^3.1.0",
    "@veramo/data-store": "^3.1.0",
    "@veramo/data-store-json": "^3.1.2-next.55",
    "@veramo/did-manager": "^3.1.0",
    "@veramo/did-provider-ethr": "^3.1.0",
    "@veramo/did-provider-web": "^3.1.0",
    "@veramo/did-resolver": "^3.1.0",
    "@veramo/key-manager": "^3.1.0",
    "@veramo/kms-local": "^3.1.0",
    "buffer": "6.0.3",
    "crypto-browserify": "3.12.0",
    "did-resolver": "^3.2.0",
    "ethr-did-resolver": "^5.0.4",
    "itty-router": "^2.6.1",
    "path-browserify": "1.0.1",
    "stream-browserify": "3.0.0",
<<<<<<< HEAD
    "@lum-network/sdk-javascript": "^0.7.3"
=======
    "web-did-resolver": "^2.0.15"
>>>>>>> b6c77ec0
  }
}<|MERGE_RESOLUTION|>--- conflicted
+++ resolved
@@ -61,10 +61,7 @@
     "itty-router": "^2.6.1",
     "path-browserify": "1.0.1",
     "stream-browserify": "3.0.0",
-<<<<<<< HEAD
+    "web-did-resolver": "^2.0.15",
     "@lum-network/sdk-javascript": "^0.7.3"
-=======
-    "web-did-resolver": "^2.0.15"
->>>>>>> b6c77ec0
   }
 }