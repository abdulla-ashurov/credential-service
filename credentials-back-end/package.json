--- conflicted
+++ resolved
@@ -58,14 +58,11 @@
     "ethr-did-resolver": "^5.0.4",
     "itty-router": "^2.6.1",
     "web-did-resolver": "^2.0.15",
-<<<<<<< HEAD
-    "@lum-network/sdk-javascript": "^0.7.3"
-=======
     "browserify": "17.0.0",
     "buffer": "6.0.3",
     "crypto-browserify": "3.12.0",
     "path-browserify": "1.0.1",
-    "stream-browserify": "3.0.0"
->>>>>>> 1cae974c
+    "stream-browserify": "3.0.0",
+    "@lum-network/sdk-javascript": "^0.7.3"
   }
 }